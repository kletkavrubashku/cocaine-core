//
// Copyright (C) 2011-2012 Alexander Eliseev <admin@inkvi.com>
//
// Licensed under the BSD 2-Clause License (the "License");
// you may not use this file except in compliance with the License.
//
// Unless required by applicable law or agreed to in writing, software
// distributed under the License is distributed on an "AS IS" BASIS,
// WITHOUT WARRANTIES OR CONDITIONS OF ANY KIND, either express or implied.
// See the License for the specific language governing permissions and
// limitations under the License.
//

#include "python.hpp"
#include "io.hpp"

using namespace cocaine::engine;

static char * read_kwds[] = { "block" };

<<<<<<< HEAD
int python_io_t::constructor(python_io_t* self, PyObject* args, PyObject* kwargs) {
=======
int python_io_t::constructor(python_io_t * self, PyObject * args, PyObject * kwargs) {    
>>>>>>> bdab7fa9
    PyObject * py_io;

    if(!PyArg_ParseTuple(args, "O", &py_io))
        return NULL;

    self->io = static_cast<io_t*>(PyCObject_AsVoidPtr(py_io));

    return 0;
}

<<<<<<< HEAD
void python_io_t::destructor(python_io_t* self) {
    self->ob_type->tp_free(self);
=======
void python_io_t::destructor(python_io_t * self) {
    self->ob_type->tp_free(self);    
>>>>>>> bdab7fa9
}

PyObject* python_io_t::read(python_io_t * self, PyObject * args, PyObject * kwargs) {
    PyObject * block = NULL;
    data_container_t chunk;

    if(!PyArg_ParseTupleAndKeywords(args, kwargs, "|O:read", read_kwds, &block))
        return NULL;

    Py_BEGIN_ALLOW_THREADS

    chunk = self->io->pull(
        block ? PyObject_IsTrue(block) : false
    );

    Py_END_ALLOW_THREADS

    if(!chunk.data() || !chunk.size())
        Py_RETURN_NONE;

    python_object_t string(
        PyString_FromStringAndSize(
            static_cast<const char*>(chunk.data()),
            chunk.size()
        )
    );

    return string;
}

<<<<<<< HEAD
PyObject* python_io_t::readline(python_io_t* self, PyObject* args, PyObject* kwargs) {
    Py_RETURN_NONE;
}

PyObject* python_io_t::readlines(python_io_t* self, PyObject* args, PyObject* kwargs) {
    Py_RETURN_NONE;
}


PyObject* python_io_t::io_iter_next(python_io_t *it) {
    PyObject *item;
    return NULL;
}

PyObject* python_io_t::write(python_io_t* self, PyObject* args) {
=======
PyObject* python_io_t::write(python_io_t * self, PyObject * args) {    
>>>>>>> bdab7fa9
    const char * message = NULL;

#ifdef  PY_SSIZE_T_CLEAN
    Py_ssize_t size = 0;
#else
    int size = 0;
#endif

    if(!PyArg_ParseTuple(args, "s#:write", &message, &size))
        return NULL;

    Py_BEGIN_ALLOW_THREADS

    if(message && size)
        self->io->push(message, size);

    Py_END_ALLOW_THREADS

    Py_RETURN_NONE;
}<|MERGE_RESOLUTION|>--- conflicted
+++ resolved
@@ -18,11 +18,8 @@
 
 static char * read_kwds[] = { "block" };
 
-<<<<<<< HEAD
+
 int python_io_t::constructor(python_io_t* self, PyObject* args, PyObject* kwargs) {
-=======
-int python_io_t::constructor(python_io_t * self, PyObject * args, PyObject * kwargs) {    
->>>>>>> bdab7fa9
     PyObject * py_io;
 
     if(!PyArg_ParseTuple(args, "O", &py_io))
@@ -33,16 +30,12 @@
     return 0;
 }
 
-<<<<<<< HEAD
+
 void python_io_t::destructor(python_io_t* self) {
     self->ob_type->tp_free(self);
-=======
-void python_io_t::destructor(python_io_t * self) {
-    self->ob_type->tp_free(self);    
->>>>>>> bdab7fa9
 }
 
-PyObject* python_io_t::read(python_io_t * self, PyObject * args, PyObject * kwargs) {
+PyObject* python_io_t::read(python_io_t* self, PyObject* args, PyObject* kwargs) {
     PyObject * block = NULL;
     data_container_t chunk;
 
@@ -70,7 +63,6 @@
     return string;
 }
 
-<<<<<<< HEAD
 PyObject* python_io_t::readline(python_io_t* self, PyObject* args, PyObject* kwargs) {
     Py_RETURN_NONE;
 }
@@ -86,9 +78,7 @@
 }
 
 PyObject* python_io_t::write(python_io_t* self, PyObject* args) {
-=======
-PyObject* python_io_t::write(python_io_t * self, PyObject * args) {    
->>>>>>> bdab7fa9
+
     const char * message = NULL;
 
 #ifdef  PY_SSIZE_T_CLEAN
