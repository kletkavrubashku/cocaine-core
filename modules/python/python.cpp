--- conflicted
+++ resolved
@@ -97,12 +97,7 @@
         context_module_methods
     );
 
-<<<<<<< HEAD
-    Py_INCREF(&log_object_type);
-    
-=======
-   
->>>>>>> fe2ccab9
+
     PyModule_AddObject(
         context_module,
         "Log",
@@ -374,12 +369,10 @@
 
         // Initializing types.
         PyType_Ready(&log_object_type);
-<<<<<<< HEAD
-=======
         // Py_INCREF(&log_object_type);
         PyType_Ready(&python_io_object_type);
         // Py_INCREF(&python_io_object_type);
->>>>>>> fe2ccab9
+
 
         // Save the main thread.
         save();
