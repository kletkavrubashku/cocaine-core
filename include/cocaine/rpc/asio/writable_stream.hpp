--- conflicted
+++ resolved
@@ -71,17 +71,10 @@
             std::error_code ec;
 
             // Try to write some data right away, as we don't have anything pending.
-<<<<<<< HEAD
             bytes_written = m_socket->write_some(asio::buffer(message.data(), message.size()), ec);
 
             if(!ec && bytes_written == message.size()) {
                 return m_socket->get_io_service().post(std::bind(handle, ec));
-=======
-            bytes_written = m_channel->write_some(asio::buffer(encoded.data(), encoded.size()), ec);
-
-            if(!ec && bytes_written == encoded.size()) {
-                return m_channel->get_io_service().post(std::bind(handle, ec));
->>>>>>> 60c2cc4e
             }
         }
 
