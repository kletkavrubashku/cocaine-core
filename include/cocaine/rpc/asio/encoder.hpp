--- conflicted
+++ resolved
@@ -101,11 +101,7 @@
     // Partially applied message encoding function.
     const function_type bind;
 
-<<<<<<< HEAD
     unbound_message_t(function_type&& bind_): bind(std::move(bind_)) { }
-=======
-    unbound_message_t(const function_type& bind_): bind(bind_) { }
->>>>>>> f9451634
 };
 
 } // namespace aux
@@ -121,11 +117,7 @@
     template<class Event, class... Args>
     static inline
     aux::encoded_message_t
-<<<<<<< HEAD
     tether(encoder_t& encoder, uint64_t channel_id, Args&... args) {
-=======
-    tether(encoder_t& COCAINE_UNUSED_(encoder), uint64_t channel_id, Args&... args) {
->>>>>>> f9451634
         aux::encoded_message_t message;
 
         msgpack::packer<aux::encoded_buffers_t> packer(message.buffer);
@@ -146,7 +138,6 @@
 
         packer.pack_array(3);
 
-<<<<<<< HEAD
 		uint64_t trace_id  = trace_t::current().get_trace_id();
         uint64_t span_id   = trace_t::current().get_id();
         uint64_t parent_id = trace_t::current().get_parent_id();
@@ -154,11 +145,6 @@
         hpack::msgpack_traits::pack<hpack::headers::trace_id<>>(packer, encoder.hpack_context, hpack::header::create_data(trace_id));
         hpack::msgpack_traits::pack<hpack::headers::span_id<>>(packer, encoder.hpack_context, hpack::header::create_data(span_id));
         hpack::msgpack_traits::pack<hpack::headers::parent_id<>>(packer, encoder.hpack_context, hpack::header::create_data(parent_id));
-=======
-        hpack::msgpack_traits::pack<hpack::headers::trace_id<>>(packer);
-        hpack::msgpack_traits::pack<hpack::headers::span_id<>>(packer);
-        hpack::msgpack_traits::pack<hpack::headers::parent_id<>>(packer);
->>>>>>> f9451634
 
         return message;
     }
