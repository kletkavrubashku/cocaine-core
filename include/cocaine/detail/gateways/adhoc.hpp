--- conflicted
+++ resolved
@@ -42,22 +42,11 @@
 
         virtual
         void
-<<<<<<< HEAD
-        consume(const std::string& uuid, const api::synchronize_result_type& dump);
+        consume(const std::string& uuid, const std::string& name, const api::resolve_result_type& info);
 
         virtual
         void
-        cleanup(const std::string& uuid);
-=======
-        add(const std::string& uuid,
-            const std::string& name,
-            const api::resolve_result_type& info);
-
-        virtual
-        void
-        remove(const std::string& uuid,
-               const std::string& name);
->>>>>>> 635b8024
+        cleanup(const std::string& uuid, const std::string& name);
 
     private:
         const std::unique_ptr<logging::log_t> m_log;
@@ -73,7 +62,12 @@
             api::resolve_result_type info;
         };
 
-        std::multimap<std::string, remote_service_t> m_remote_services;
+        typedef std::multimap<
+            std::string,
+            remote_service_t
+        > remote_service_map_t;
+
+        remote_service_map_t m_remote_services;
 };
 
 }} // namespace cocaine::gateway
