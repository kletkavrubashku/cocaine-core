--- conflicted
+++ resolved
@@ -57,19 +57,11 @@
     }
 
     typedef boost::mpl::list<
-<<<<<<< HEAD
-     /* Error code. */
-        int,
-     /* Human-readable error description. */
-        std::string
-    >::type argument_type;
-=======
      /* Serialized error category and error code. */
         std::error_code,
      /* Specially crafted personal error message. */
         optional<std::string>
-    > argument_type;
->>>>>>> 869e2402
+    >::type argument_type;
 
     // Terminal message.
     typedef void upstream_type;
