--- conflicted
+++ resolved
@@ -63,15 +63,11 @@
 
     template<class Callback>
     void
-<<<<<<< HEAD
     bind(Callback callback) {
-=======
-    bind(CallbackType callback) {
         if(!m_pipe_watcher.is_active()) {
             m_pipe_watcher.start(m_pipe->fd(), ev::READ);
         }
 
->>>>>>> 622269f5
         m_callback = callback;
 
         /*
@@ -84,26 +80,12 @@
             m_rd_offset += received;
         }
         */
-<<<<<<< HEAD
-
-        if(!m_stream_watcher.is_active()) {
-            m_stream_watcher.start(m_stream->fd(), ev::READ);
-        }
-=======
->>>>>>> 622269f5
     }
 
     void
     unbind() {
-<<<<<<< HEAD
-        m_callback = nullptr;
-
         if(m_stream_watcher.is_active()) {
             m_stream_watcher.stop();
-=======
-        if(m_pipe_watcher.is_active()) {
-            m_pipe_watcher.stop();
->>>>>>> 622269f5
         }
 
         m_callback = nullptr;
