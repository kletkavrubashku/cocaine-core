--- conflicted
+++ resolved
@@ -75,11 +75,7 @@
 }
 
 void create_client(int add_messages_count) {
-<<<<<<< HEAD
-	int pool_size = 1;
-=======
-	const int pool_size = 100;
->>>>>>> b3eb4b91
+	int pool_size = 100;
 	
 	std::cout << "----------------------------------- test info -------------------------------------------\n";
 	std::cout << "sending " << add_messages_count * pool_size << " messages using " << pool_size << " threads\n";
