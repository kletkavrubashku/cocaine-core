--- conflicted
+++ resolved
@@ -1,4 +1,3 @@
-<<<<<<< HEAD
 cocaine-core (0.12.7.0-alpha0+nmu1) UNRELEASED; urgency=low
 
   * Non-maintainer upload.
@@ -7,7 +6,7 @@
     information to each part of the response.
 
  -- Evgeny Safronov <division494@gmail.com>  Wed, 09 Mar 2016 13:40:25 +0300
-=======
+
 cocaine-core (0.12.6.3+nmu1) unstable; urgency=low
 
   * Non-maintainer upload.
@@ -15,7 +14,6 @@
     already destroyed stack variable.
 
  -- Evgeny Safronov <division494@gmail.com>  Wed, 09 Mar 2016 16:20:01 +0300
->>>>>>> 732424de
 
 cocaine-core (0.12.6.2+nmu1) unstable; urgency=low
 
