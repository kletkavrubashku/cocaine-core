--- conflicted
+++ resolved
@@ -1,5 +1,3 @@
-<<<<<<< HEAD
-=======
 cocaine-core (0.12.3.11+nmu1) unstable; urgency=low
 
   * Plugins: use double extension for plugins.
@@ -204,7 +202,6 @@
 
  -- Andrey Sibiryov <kobolog@yandex-team.ru>  Tue, 17 Mar 2015 14:21:13 -0400
 
->>>>>>> b04a4ba6
 cocaine-core (0.12.0.0) unstable; urgency=low
 
   * Release 12.0.
