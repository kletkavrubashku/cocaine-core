--- conflicted
+++ resolved
@@ -1,14 +1,10 @@
 cocaine-core (0.10.5-14) unstable; urgency=low
 
-<<<<<<< HEAD
-  * Bugfix: break an infinite loop in slave_t::pump() with named queues.
-=======
   * Plugin preconditions support. Now plugins should specify their minimum
     required runtime version during compilation, so that plugins with
     different ABI requiremenets won't be loaded at all.
   * Bugfix: break an infinite loop in slave_t::pump() with named queues.
   * Bugfix: updated to a recent backward-cpp version to fix building on i386.
->>>>>>> 70f5d742
 
  -- Andrey Sibiryov <kobolog@yandex-team.ru>  Fri, 28 Jun 2013 14:46:38 +0400
 
