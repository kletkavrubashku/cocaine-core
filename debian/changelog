--- conflicted
+++ resolved
@@ -1,4 +1,3 @@
-<<<<<<< HEAD
 cocaine-core (0.10.5~pre14) unstable; urgency=low
 
   * Release 10.5.
@@ -17,22 +16,19 @@
 
  -- Andrey Sibiryov <kobolog@yandex-team.ru>  Sun, 19 May 2013 21:56:55 +0400
 
+cocaine-core (0.10.4-2) unstable; urgency=low
+
+  * Set the non-blocking socket flag on the right sockets.
+
+ -- Andrey Sibiryov <kobolog@yandex-team.ru>  Tue, 21 May 2013 16:49:32 +0400
+
+cocaine-core (0.10.4-1) unstable; urgency=low
+
+  * Cocaine Tool now supports crashlog operations.
+
+ -- Andrey Sibiryov <kobolog@yandex-team.ru>  Mon, 20 May 2013 16:03:51 +0400
+
 cocaine-core (0.10.4) unstable; urgency=low
-=======
-cocaine-core (0.10.4-2) precise; urgency=low
-
-  * Set the non-blocking socket flag on the right sockets.
-
- -- Andrey Sibiryov <kobolog@yandex-team.ru>  Tue, 21 May 2013 16:49:32 +0400
-
-cocaine-core (0.10.4-1) lucid; urgency=low
-
-  * Cocaine Tool now supports crashlog operations.
-
- -- Andrey Sibiryov <kobolog@yandex-team.ru>  Mon, 20 May 2013 16:03:51 +0400
-
-cocaine-core (0.10.4) lucid; urgency=low
->>>>>>> 4e37578e
 
   * Release 10.4.
   * Slave output capturing. When a slave crashes, its stdout and stderr output
