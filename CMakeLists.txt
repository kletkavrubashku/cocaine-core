--- conflicted
+++ resolved
@@ -48,18 +48,6 @@
     ${Boost_INCLUDE_DIRS}
     ${LIBMHASH_INCLUDE_DIRS}
     ${LIBMSGPACK_INCLUDE_DIRS}
-<<<<<<< HEAD
-    ${LIBLTDL_INCLUDE_DIRS})
-
-# If not included as SYSTEM, these libs would emit 100500 warnings.
-INCLUDE_DIRECTORIES(BEFORE
-    SYSTEM ${PROJECT_SOURCE_DIR}/foreign/backward-cpp
-           ${PROJECT_SOURCE_DIR}/foreign/asio/asio/include)
-
-INCLUDE_DIRECTORIES(BEFORE
-    ${PROJECT_SOURCE_DIR}/foreign/blackhole/src
-    ${PROJECT_SOURCE_DIR}/foreign/rapidjson/include
-=======
     ${LIBLTDL_INCLUDE_DIRS}
     # Bundled third-party libraries.
     ${PROJECT_SOURCE_DIR}/foreign/asio/asio/include
@@ -68,7 +56,6 @@
 
 INCLUDE_DIRECTORIES(BEFORE
     ${PROJECT_SOURCE_DIR}/foreign/blackhole/src
->>>>>>> 6ec7a076
     ${PROJECT_SOURCE_DIR}/include)
 
 LINK_DIRECTORIES(
