/*
    Copyright (c) 2011-2014 Andrey Sibiryov <me@kobology.ru>
    Copyright (c) 2011-2014 Other contributors as noted in the AUTHORS file.

    This file is part of Cocaine.

    Cocaine is free software; you can redistribute it and/or modify
    it under the terms of the GNU Lesser General Public License as published by
    the Free Software Foundation; either version 3 of the License, or
    (at your option) any later version.

    Cocaine is distributed in the hope that it will be useful,
    but WITHOUT ANY WARRANTY; without even the implied warranty of
    MERCHANTABILITY or FITNESS FOR A PARTICULAR PURPOSE. See the
    GNU Lesser General Public License for more details.

    You should have received a copy of the GNU Lesser General Public License
    along with this program. If not, see <http://www.gnu.org/licenses/>.
*/

#include "cocaine/rpc/session.hpp"

#include "cocaine/logging.hpp"

#include "cocaine/rpc/asio/transport.hpp"

#include "cocaine/rpc/dispatch.hpp"
#include "cocaine/rpc/upstream.hpp"

#include <asio/ip/tcp.hpp>
#include <asio/local/stream_protocol.hpp>

using namespace cocaine;
using namespace cocaine::io;

using namespace asio;

// Session internals

class session_t::pull_action_t:
    public std::enable_shared_from_this<pull_action_t>
{
    decoder_t::message_type message;

    // Keeps the session alive until all the operations are complete.
    const std::shared_ptr<session_t> session;

public:
    pull_action_t(const std::shared_ptr<session_t>& session_):
        session(session_)
    { }

    void
    operator()(const std::shared_ptr<transport_type> ptr);

private:
    void
    finalize(const std::error_code& ec);
};

void
session_t::pull_action_t::operator()(const std::shared_ptr<transport_type> ptr) {
    ptr->reader->read(message, std::bind(&pull_action_t::finalize,
        shared_from_this(),
        std::placeholders::_1
    ));
}

void
session_t::pull_action_t::finalize(const std::error_code& ec) {
    if(ec) {
        if(ec != asio::error::eof) {
            COCAINE_LOG_ERROR(session->log, "client disconnected: [%d] %s", ec.value(), ec.message());
        } else {
            COCAINE_LOG_DEBUG(session->log, "client disconnected");
        }

        return session->detach(ec);
    }

#if defined(__clang__)
    if(const auto ptr = std::atomic_load(&session->transport)) {
#else
    if(const auto ptr = *session->transport.synchronize()) {
#endif
        try {
            // NOTE: In case the underlying slot has miserably failed to handle its exceptions, the
            // client will be disconnected to prevent any further damage to the service and himself.
            session->handle(message);
            message.clear();
        } catch(const std::system_error& e) {
            COCAINE_LOG_ERROR(session->log, "uncaught invocation exception: [%d] %s", e.code().value(),
                e.code().message());
            return session->detach(e.code());
        } catch(const std::exception& e) {
            COCAINE_LOG_ERROR(session->log, "uncaught invocation exception: %s", e.what());
            return session->detach(error::uncaught_error);
        }

        // Cycle the transport back into the message pump.
        operator()(std::move(ptr));
    } else {
        COCAINE_LOG_DEBUG(session->log, "ignoring invocation due to detached session");
    }
}

class session_t::push_action_t:
    public enable_shared_from_this<push_action_t>
{
    const encoder_t::message_type message;

    // Keeps the session alive until all the operations are complete.
    const std::shared_ptr<session_t> session;

public:
    push_action_t(encoder_t::message_type&& message, const std::shared_ptr<session_t>& session_):
        message(std::move(message)),
        session(session_)
    { }

    void
    operator()(const std::shared_ptr<transport_type> ptr);

private:
    void
    finalize(const std::error_code& ec);
};

void
session_t::push_action_t::operator()(const std::shared_ptr<transport_type> ptr) {
    if(!trace_t::current().empty()) {
        if(trace_t::current().pushed()) {
            COCAINE_LOG_INFO(session->log, "cs");
        } else {
            COCAINE_LOG_INFO(session->log, "ss");
        }
    }

    ptr->writer->write(message, trace_t::bind(&push_action_t::finalize,
        shared_from_this(),
        std::placeholders::_1
    ));
}

void
session_t::push_action_t::finalize(const std::error_code& ec) {
    COCAINE_LOG_ZIPKIN(session->log, "after send");
    if(ec.value() == 0) return;

    if(ec != asio::error::eof) {
        COCAINE_LOG_ERROR(session->log, "client disconnected: [%d] %s", ec.value(), ec.message());
    } else {
        COCAINE_LOG_DEBUG(session->log, "client disconnected");
    }

    return session->detach(ec);
}

class session_t::channel_t
{
public:
    channel_t(const dispatch_ptr_t& dispatch_, const upstream_ptr_t& upstream_):
        dispatch(dispatch_),
        upstream(upstream_)
    { }

    dispatch_ptr_t dispatch;
    upstream_ptr_t upstream;
};

// Session

session_t::session_t(std::unique_ptr<logging::log_t> log_, std::unique_ptr<transport_type> transport_, const dispatch_ptr_t& prototype_):
    log(std::move(log_)),
    transport(std::shared_ptr<transport_type>(std::move(transport_))),
    prototype(prototype_),
    max_channel_id(0)
{ }

// Operations

void
session_t::handle(const decoder_t::message_type& message) {
    const channel_map_t::key_type channel_id = message.span();
    boost::optional<trace_t> incoming_trace;

    const auto channel = channels.apply([&](channel_map_t& mapping) -> std::shared_ptr<channel_t> {
        channel_map_t::const_iterator lb, ub;

        std::tie(lb, ub) = mapping.equal_range(channel_id);

        if(lb == ub) {
            if(channel_id <= max_channel_id) {
                // NOTE: Checking whether channel number is always higher than the previous channel
                // number is similar to an infinite TIME_WAIT timeout for TCP sockets. It might be
                // not the best approach, but since we have 2^64 possible channels it's good enough.
                throw std::system_error(error::revoked_channel);
            }

            std::tie(lb, std::ignore) = mapping.insert({channel_id, std::make_shared<channel_t>(
                prototype,
                // Do not store trace if we handling server side.
                std::make_shared<basic_upstream_t>(shared_from_this(), channel_id, boost::none)
            )});

            max_channel_id = channel_id;
        }
        if(lb->second->upstream->client_trace) {
            incoming_trace = lb->second->upstream->client_trace;
        } else {
            auto trace_header = message.meta<hpack::headers::trace_id<>>();
            auto span_header = message.meta<hpack::headers::span_id<>>();
            auto parent_header = message.meta<hpack::headers::parent_id<>>();
            if(trace_header && span_header && parent_header) {
                incoming_trace = trace_t(
                    trace_header->get_value().convert<uint64_t>(),
                    span_header->get_value().convert<uint64_t>(),
                    parent_header->get_value().convert<uint64_t>(),
                    std::get<0>(lb->second->dispatch->root().at(message.type()))
                );
            }
        }

        // NOTE: The virtual channel pointer is copied here to avoid data races.
        return lb->second;
    });

    if(!channel->dispatch) {
        throw std::system_error(error::unbound_dispatch);
    }

    trace_t::restore_scope_t trace_scope(incoming_trace);

    COCAINE_LOG_DEBUG(log, "invocation type %llu: '%s' in channel %llu, dispatch: '%s'",
        message.type(),
        channel->dispatch->root().count(message.type()) ?
            std::get<0>(channel->dispatch->root().at(message.type()))
          : "<undefined>",
        channel_id,
        channel->dispatch->name());

    if(!trace_t::current().empty()) {
        if(trace_t::current().pushed()) {
            COCAINE_LOG_INFO(log, "cr");
            trace_t::current().pop();
        } else {
            COCAINE_LOG_INFO(log, "sr");
        }
    }

    if((channel->dispatch = channel->dispatch->process(message, channel->upstream)
        .get_value_or(channel->dispatch)) == nullptr)
    {
        // NOTE: If the client has sent us the last message according to our dispatch graph, revoke
        // the channel. No-op if the channel is no longer in the mapping, e.g., was discarded during
        // session::detach(), which was called during the dispatch::process().
        if(!channel.unique()) revoke(channel_id);
    }
}

void
session_t::revoke(uint64_t channel_id) {
    channels.apply([&](channel_map_t& mapping) {
        auto it = mapping.find(channel_id);

        if(it == mapping.end()) {
            COCAINE_LOG_WARNING(log, "ignoring revoke request for channel %d", channel_id);
            return;
        }

        if(it->second->dispatch) {
            COCAINE_LOG_ERROR(log, "revoking channel %d, dispatch: '%s'", channel_id,
                it->second->dispatch->name());
            it->second->dispatch->discard(std::error_code());
        } else {
            COCAINE_LOG_DEBUG(log, "revoking channel %d", channel_id);
        }

        mapping.erase(it);
    });
}

upstream_ptr_t
session_t::fork(const dispatch_ptr_t& dispatch) {
    return channels.apply([&](channel_map_t& mapping) -> upstream_ptr_t {
        const auto channel_id = ++max_channel_id;
<<<<<<< HEAD
        const auto downstream = std::make_shared<basic_upstream_t>(shared_from_this(), channel_id);
=======
        auto trace = trace_t::current();
        trace.push(dispatch->name());
        const auto downstream = std::make_shared<basic_upstream_t>(shared_from_this(), channel_id, trace);
>>>>>>> 5870ce09

        COCAINE_LOG_DEBUG(log, "forking new channel %d, dispatch: '%s'", channel_id,
            dispatch ? dispatch->name() : "<none>");

        if(dispatch) {
            // NOTE: For mute slots, creating a new channel will essentially leak memory, since no
            // response will ever be sent back, therefore the channel will never be revoked at all.
            mapping.insert({channel_id, std::make_shared<channel_t>(dispatch, downstream)});
        }

        return downstream;
    });
}

// Channel I/O

void
session_t::pull() {
#if defined(__clang__)
    if(const auto ptr = std::atomic_load(&transport)) {
#else
    if(const auto ptr = *transport.synchronize()) {
#endif
        // Use dispatch() instead of a direct call for thread safety.
        ptr->socket->get_io_service().dispatch(std::bind(&pull_action_t::operator(),
            std::make_shared<pull_action_t>(shared_from_this()),
            ptr
        ));
    } else {
        throw std::system_error(error::not_connected);
    }
}

void
session_t::push(encoder_t::message_type&& message) {
#if defined(__clang__)
    if(const auto ptr = std::atomic_load(&transport)) {
#else
    if(const auto ptr = *transport.synchronize()) {
#endif
        // Use dispatch() instead of a direct call for thread safety.
        ptr->socket->get_io_service().dispatch(trace_t::bind(&push_action_t::operator(),
            std::make_shared<push_action_t>(std::move(message), shared_from_this()),
            ptr
        ));
    } else {
        throw std::system_error(error::not_connected);
    }
}

void
session_t::detach(const std::error_code& ec) {
#if defined(__clang__)
    if(auto swapped = std::atomic_exchange(&transport, std::shared_ptr<transport_type>())) {
#else
    if(auto swapped = std::move(*transport.synchronize())) {
#endif
        swapped = nullptr;
        COCAINE_LOG_DEBUG(log, "detached session from the transport");
    } else {
        COCAINE_LOG_WARNING(log, "ignoring detach request for session");
    }

    channels.apply([&](channel_map_t& mapping) {
        if(mapping.empty()) {
            return;
        } else {
            COCAINE_LOG_DEBUG(log, "discarding %d channel dispatch(es)", mapping.size());
        }

        for(auto it = mapping.begin(); it != mapping.end(); ++it) {
            if(it->second->dispatch) it->second->dispatch->discard(ec);
        }

        mapping.clear();
    });
}

// Information

std::map<uint64_t, std::string>
session_t::active_channels() const {
    return channels.apply([](const channel_map_t& mapping) -> std::map<uint64_t, std::string> {
        std::map<uint64_t, std::string> result;

        for(auto it = mapping.begin(); it != mapping.end(); ++it) {
            result[it->first] = it->second->dispatch ? it->second->dispatch->name() : "<none>";
        }

        return result;
    });
}

std::size_t
session_t::memory_pressure() const {
#if defined(__clang__)
    if(const auto ptr = std::atomic_load(&transport)) {
#else
    if(const auto ptr = *transport.synchronize()) {
#endif
        return ptr->reader->pressure() + ptr->writer->pressure();
    } else {
        return 0;
    }
}

std::string
session_t::name() const {
    return prototype ? prototype->name() : "<none>";
}

session_t::endpoint_type
session_t::remote_endpoint() const {
    endpoint_type endpoint;

#if defined(__clang__)
    if(const auto ptr = std::atomic_load(&transport)) {
#else
    if(const auto ptr = *transport.synchronize()) {
#endif
        try {
            endpoint = ptr->socket->remote_endpoint();
        } catch(const std::system_error& e) {
            // Ignore.
        }
    }

    return endpoint;
}

namespace cocaine {

template<class Protocol>
session<Protocol>::session(std::unique_ptr<logging::log_t> log, std::unique_ptr<transport_type> transport, const dispatch_ptr_t& prototype):
    session_t(std::move(log),
              std::make_unique<io::transport<generic::stream_protocol>>(std::move(*transport)),
              std::move(prototype))
{ }

template<>
typename session<ip::tcp>::endpoint_type
session<ip::tcp>::remote_endpoint() const {
    const auto source = session_t::remote_endpoint();

    BOOST_ASSERT(source.protocol() == ip::tcp::v4() || source.protocol() == ip::tcp::v6());

    auto transformed = ip::tcp::endpoint();

    transformed.resize(source.size());
    std::memcpy(transformed.data(), source.data(), source.size());

    return transformed;
}

template
class session<ip::tcp>;

template
class session<local::stream_protocol>;

} // namespace cocaine<|MERGE_RESOLUTION|>--- conflicted
+++ resolved
@@ -284,13 +284,9 @@
 session_t::fork(const dispatch_ptr_t& dispatch) {
     return channels.apply([&](channel_map_t& mapping) -> upstream_ptr_t {
         const auto channel_id = ++max_channel_id;
-<<<<<<< HEAD
-        const auto downstream = std::make_shared<basic_upstream_t>(shared_from_this(), channel_id);
-=======
         auto trace = trace_t::current();
         trace.push(dispatch->name());
         const auto downstream = std::make_shared<basic_upstream_t>(shared_from_this(), channel_id, trace);
->>>>>>> 5870ce09
 
         COCAINE_LOG_DEBUG(log, "forking new channel %d, dispatch: '%s'", channel_id,
             dispatch ? dispatch->name() : "<none>");
