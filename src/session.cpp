--- conflicted
+++ resolved
@@ -374,54 +374,6 @@
     return endpoint;
 }
 
-<<<<<<< HEAD
-// TODO: Move to a separate TU.
-namespace {
-
-ip::tcp::endpoint
-to_tcp_endpoint(const generic::stream_protocol::endpoint& endpoint) {
-    switch (endpoint.protocol().family()) {
-    case AF_INET: {
-        const sockaddr_in* addr = reinterpret_cast<const sockaddr_in*>(endpoint.data());
-        ip::address_v4::bytes_type array;
-        std::copy((char*)&addr->sin_addr, (char*)&addr->sin_addr + array.size(), array.begin());
-
-        ip::address_v4 address(array);
-        return ip::tcp::endpoint(
-            address,
-            detail::socket_ops::network_to_host_short(addr->sin_port)
-        );
-    }
-    case AF_INET6: {
-        const sockaddr_in6* addrv6 = reinterpret_cast<const sockaddr_in6*>(endpoint.data());
-        ip::address_v6::bytes_type array;
-        std::copy((char*)&addrv6->sin6_addr, (char*)&addrv6->sin6_addr + array.size(), array.begin());
-
-        ip::address_v6 address(array, addrv6->sin6_scope_id);
-        return ip::tcp::endpoint(
-            address,
-            detail::socket_ops::network_to_host_short(addrv6->sin6_port)
-        );
-    }
-    default:
-        throw cocaine::error_t("invalid protocol");
-    };
-
-    return ip::tcp::endpoint();
-}
-
-} // namespace
-
-namespace cocaine {
-
-template<class Protocol>
-session<Protocol>::session(std::unique_ptr<logging::log_t> log,
-                           std::unique_ptr<transport_type> transport, const io::dispatch_ptr_t& prototype):
-    session_t(std::move(log),
-              std::make_unique<io::channel<asio::generic::stream_protocol>>(std::move(*transport)),
-              std::move(prototype))
-{}
-=======
 namespace cocaine {
 
 template<class Protocol>
@@ -430,7 +382,6 @@
               std::make_unique<io::channel<generic::stream_protocol>>(std::move(*transport)),
               std::move(prototype))
 { }
->>>>>>> 19ae0f99
 
 template<>
 typename session<ip::tcp>::endpoint_type
