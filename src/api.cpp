/*
    Copyright (c) 2011-2014 Andrey Sibiryov <me@kobology.ru>
    Copyright (c) 2011-2014 Other contributors as noted in the AUTHORS file.

    This file is part of Cocaine.

    Cocaine is free software; you can redistribute it and/or modify
    it under the terms of the GNU Lesser General Public License as published by
    the Free Software Foundation; either version 3 of the License, or
    (at your option) any later version.

    Cocaine is distributed in the hope that it will be useful,
    but WITHOUT ANY WARRANTY; without even the implied warranty of
    MERCHANTABILITY or FITNESS FOR A PARTICULAR PURPOSE. See the
    GNU Lesser General Public License for more details.

    You should have received a copy of the GNU Lesser General Public License
    along with this program. If not, see <http://www.gnu.org/licenses/>.
*/

#include "cocaine/api/connect.hpp"
#include "cocaine/api/storage.hpp"

#include "cocaine/context.hpp"
#include "cocaine/net.hpp"

#include "cocaine/rpc/asio/channel.hpp"

#include <asio/generic/stream_protocol.hpp>
#include <asio/local/stream_protocol.hpp>

using namespace asio;
using namespace asio::ip;

using namespace cocaine::api::details;

// Connect

basic_client_t::basic_client_t(basic_client_t&& other) {
    *this = std::move(other);
}

basic_client_t::~basic_client_t() {
    if(m_session) {
        // No error.
        m_session->detach(std::error_code());
    }
}

basic_client_t&
basic_client_t::operator=(basic_client_t&& rhs) {
    if(m_session && m_session != rhs.m_session) {
        // No error.
        m_session->detach(std::error_code());
    }

    m_session = std::move(rhs.m_session);

    return *this;
}

tcp::endpoint
basic_client_t::remote_endpoint() const {
    if(!m_session) {
        return tcp::endpoint();
    } else {
        return endpoint_traits<asio::ip::tcp::endpoint>::cast(m_session->remote_endpoint());
    }
}

void
basic_client_t::attach(const std::shared_ptr<session_t>& session) {
    if(m_session) {
        throw cocaine::error_t("client is already connected");
    }

<<<<<<< HEAD
    m_session = std::make_shared<session_t>(
        std::move(log),
        std::make_unique<io::channel<generic::stream_protocol>>(std::move(socket)),
        nullptr
    );

    m_session->pull();
=======
    m_session = session;
>>>>>>> ddfccec0
}

namespace cocaine { namespace api {

// Storage

category_traits<storage_t>::ptr_type
storage(context_t& context, const std::string& name) {
    auto it = context.config.storages.find(name);

    if(it == context.config.storages.end()) {
        throw repository_error_t("the '%s' storage is not configured", name);
    }

    return context.get<storage_t>(it->second.type, context, name, it->second.args);
}

}} // namespace cocaine::api<|MERGE_RESOLUTION|>--- conflicted
+++ resolved
@@ -74,17 +74,7 @@
         throw cocaine::error_t("client is already connected");
     }
 
-<<<<<<< HEAD
-    m_session = std::make_shared<session_t>(
-        std::move(log),
-        std::make_unique<io::channel<generic::stream_protocol>>(std::move(socket)),
-        nullptr
-    );
-
-    m_session->pull();
-=======
     m_session = session;
->>>>>>> ddfccec0
 }
 
 namespace cocaine { namespace api {
