--- conflicted
+++ resolved
@@ -63,10 +63,7 @@
 using namespace cocaine::service;
 
 namespace ph = std::placeholders;
-<<<<<<< HEAD
-
-=======
->>>>>>> 869e2402
+
 // Locator internals
 
 class locator_t::remote_t: public dispatch<event_traits<locator::connect>::upstream_type> {
@@ -282,11 +279,6 @@
     m_cfg(name, root),
     m_asio(asio)
 {
-<<<<<<< HEAD
-=======
-    using namespace std::placeholders;
-
->>>>>>> 869e2402
     on<locator::resolve>(std::bind(&locator_t::on_resolve, this, ph::_1, ph::_2));
     on<locator::connect>(std::bind(&locator_t::on_connect, this, ph::_1));
     on<locator::refresh>(std::bind(&locator_t::on_refresh, this, ph::_1));
@@ -322,14 +314,12 @@
 
         COCAINE_LOG_INFO(m_log, "using '%s' as a cluster manager, enabling synchronization", type);
 
-<<<<<<< HEAD
         m_signals->on<context::service::exposed>(std::bind(&locator_t::on_service, this,
             ph::_1, ph::_2, modes::exposed));
         m_signals->on<context::service::removed>(std::bind(&locator_t::on_service, this,
             ph::_1, ph::_2, modes::removed));
-=======
-        const auto args = conf.at("args", dynamic_t::object_t());
->>>>>>> 869e2402
+
+        const auto args = conf.at("args", dynamic_t::empty_object);
 
         m_cluster = m_context.get<api::cluster_t>(type, m_context, *this, name + ":cluster", args);
     }
@@ -337,14 +327,9 @@
     if(root.as_object().count("gateway")) {
         const auto conf = root.as_object().at("gateway").as_object();
         const auto type = conf.at("type", "unspecified").as_string();
-
-<<<<<<< HEAD
+        const auto args = conf.at("args", dynamic_t::empty_object);
+
         COCAINE_LOG_INFO(m_log, "using '%s' as a gateway manager, enabling service routing", type);
-=======
-        COCAINE_LOG_INFO(m_log, "using '%s' for cluster networking", type);
-
-        const auto args = conf.at("args", dynamic_t::object_t());
->>>>>>> 869e2402
 
         m_gateway = m_context.get<api::gateway_t>(type, m_context, name + ":gateway", args);
     }
@@ -353,43 +338,10 @@
     const auto storage = api::storage(m_context, "core");
 
     try {
-<<<<<<< HEAD
         const auto groups = storage->find("groups", std::vector<std::string>({"group", "active"}));
         on_refresh(groups);
-    } catch(const std::exception& e) {
-#if defined(HAVE_GCC48)
-        std::throw_with_nested(cocaine::error_t("unable to initialize routing groups"));
-#else
-        throw cocaine::error_t("unable to initialize routing groups");
-#endif
-=======
-        const auto groups = storage->find("groups", std::vector<std::string>({
-            "group",
-            "active"
-        }));
-
-        if(groups.empty()) return;
-
-        std::ostringstream stream;
-        std::ostream_iterator<char> builder(stream);
-
-        boost::spirit::karma::generate(builder, boost::spirit::karma::string % ", ", groups);
-
-        COCAINE_LOG_INFO(m_log, "populating %d routing group(s): %s", groups.size(), stream.str());
-
-        for(auto it = groups.begin(); it != groups.end(); ++it) {
-            std::unique_ptr<logging::log_t> log = context.log(name, {
-                attribute::make("rg", *it)
-            });
-
-            m_routers.unsafe().insert({
-                *it,
-                continuum_t(std::move(log), storage->get<continuum_t::stored_type>("groups", *it))
-            });
-        }
     } catch(const std::system_error& e) {
         throw std::system_error(e.code(), "unable to initialize routing groups");
->>>>>>> 869e2402
     }
 
     context.listen(m_signals, asio);
@@ -654,21 +606,10 @@
 
     scoped_attributes_t attributes(*m_log, { attribute::make("service", name) });
 
-<<<<<<< HEAD
     if(mode == modes::exposed) {
         if(m_snapshots.count(name) != 0) {
             COCAINE_LOG_ERROR(m_log, "duplicate service detected");
             return;
-=======
-        for(auto it = mapping->begin(); it != mapping->end();) {
-            try {
-                it->second.write(response);
-                it++;
-            } catch(...) {
-                // Session is detached, erase the upstream.
-                it = mapping->erase(it);
-            }
->>>>>>> 869e2402
         }
 
         m_snapshots[name] = meta;
@@ -676,7 +617,6 @@
         m_snapshots.erase(name);
     }
 
-<<<<<<< HEAD
     if(mapping->empty()) return;
 
     const auto response = results::connect{m_cfg.uuid, {{name, meta}}};
@@ -686,12 +626,6 @@
         it++;
     } catch(...) {
         it = mapping->erase(it);
-=======
-    if(mode == modes::exposed) {
-        m_snapshot[name] = meta;
-    } else {
-        m_snapshot.erase(name);
->>>>>>> 869e2402
     }
 
     COCAINE_LOG_DEBUG(m_log, "enqueued sending service updates to %d locators", mapping->size());
