/*
    Copyright (c) 2011-2014 Andrey Sibiryov <me@kobology.ru>
    Copyright (c) 2011-2014 Other contributors as noted in the AUTHORS file.

    This file is part of Cocaine.

    Cocaine is free software; you can redistribute it and/or modify
    it under the terms of the GNU Lesser General Public License as published by
    the Free Software Foundation; either version 3 of the License, or
    (at your option) any later version.

    Cocaine is distributed in the hope that it will be useful,
    but WITHOUT ANY WARRANTY; without even the implied warranty of
    MERCHANTABILITY or FITNESS FOR A PARTICULAR PURPOSE. See the
    GNU Lesser General Public License for more details.

    You should have received a copy of the GNU Lesser General Public License
    along with this program. If not, see <http://www.gnu.org/licenses/>.
*/

#include "cocaine/detail/bootstrap/logging.hpp"

#include <cxxabi.h>

namespace blackhole { namespace repository { namespace config {

// Converter adapter specializations for dynamic value

dynamic_t
transformer_t<cocaine::dynamic_t>::transform(const value_type& value) {
    if(value.is_null()) {
        throw blackhole::error_t("null values are not supported");
    } else if(value.is_bool()) {
        return value.as_bool();
    } else if(value.is_int()) {
        return value.as_int();
    } else if(value.is_uint()) {
        return value.as_uint();
    } else if(value.is_double()) {
        return value.as_double();
    } else if(value.is_string()) {
        return value.as_string();
    } else if(value.is_array()) {
        dynamic_t::array_t array;
        for(auto it = value.as_array().begin(); it != value.as_array().end(); ++it) {
            array.push_back(transformer_t<value_type>::transform(*it));
        }
        return array;
    } else if(value.is_object()) {
        dynamic_t::object_t object;
        for(auto it = value.as_object().begin(); it != value.as_object().end(); ++it) {
            object[it->first] = transformer_t<value_type>::transform(it->second);
        }
        return object;
    } else {
        BOOST_ASSERT(false);
    }

    return dynamic_t();
}

}}} // namespace blackhole::repository::config

namespace blackhole { namespace sink {

// Mapping trait that is called by Blackhole each time when syslog mapping is required

priority_t
priority_traits<cocaine::logging::priorities>::map(cocaine::logging::priorities level) {
    switch (level) {
    case cocaine::logging::debug:
        return priority_t::debug;
    case cocaine::logging::info:
        return priority_t::info;
    case cocaine::logging::warning:
        return priority_t::warning;
    case cocaine::logging::error:
        return priority_t::err;
    default:
        return priority_t::debug;
    }

    return priority_t::debug;
}

}} // namespace blackhole::sink

namespace cocaine { namespace logging {

std::string
demangle(const std::string& mangled) {
    auto custom_deleter = std::bind(&::free, std::placeholders::_1);
    auto status = 0;

    std::unique_ptr<char[], decltype(custom_deleter)> buffer(
        abi::__cxa_demangle(mangled.c_str(), nullptr, nullptr, &status),
        custom_deleter
    );

    static const std::map<int, std::string> errors = {
        {  0, "The demangling operation succeeded." },
        { -1, "A memory allocation failure occurred." },
        { -2, "The mangled name is not a valid name under the C++ ABI mangling rules." },
        { -3, "One of the arguments is invalid." }
    };

    BOOST_ASSERT(errors.count(status));

    if(status != 0) {
<<<<<<< HEAD
        return cocaine::format("unable to demangle '%s': %d", mangled, errors.at(status));
=======
        return cocaine::format("failed to demangle '%s': %s", mangled, errors.at(status));
>>>>>>> db43eb04
    }

    return buffer.get();
}

// Severity attribute converter from enumeration underlying type into string

void
map_severity(blackhole::aux::attachable_ostringstream& stream, const logging::priorities& level) {
    typedef blackhole::aux::underlying_type<logging::priorities>::type underlying_type;

    static const char* describe[] = {
        "DEBUG",
        "INFO",
        "WARNING",
        "ERROR"
    };

    const auto value = static_cast<underlying_type>(level);

    if(value < static_cast<underlying_type>(sizeof(describe) / sizeof(describe[0])) && value >= 0) {
        stream << describe[value];
    } else {
        stream << value;
    }
}

}} // namespace cocaine::logging<|MERGE_RESOLUTION|>--- conflicted
+++ resolved
@@ -107,11 +107,7 @@
     BOOST_ASSERT(errors.count(status));
 
     if(status != 0) {
-<<<<<<< HEAD
-        return cocaine::format("unable to demangle '%s': %d", mangled, errors.at(status));
-=======
-        return cocaine::format("failed to demangle '%s': %s", mangled, errors.at(status));
->>>>>>> db43eb04
+        return cocaine::format("unable to demangle '%s': %s", mangled, errors.at(status));
     }
 
     return buffer.get();
