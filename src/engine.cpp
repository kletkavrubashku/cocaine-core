/*
    Copyright (c) 2011-2012 Andrey Sibiryov <me@kobology.ru>
    Copyright (c) 2011-2012 Other contributors as noted in the AUTHORS file.

    This file is part of Cocaine.

    Cocaine is free software; you can redistribute it and/or modify
    it under the terms of the GNU Lesser General Public License as published by
    the Free Software Foundation; either version 3 of the License, or
    (at your option) any later version.

    Cocaine is distributed in the hope that it will be useful,
    but WITHOUT ANY WARRANTY; without even the implied warranty of
    MERCHANTABILITY or FITNESS FOR A PARTICULAR PURPOSE. See the
    GNU Lesser General Public License for more details.

    You should have received a copy of the GNU Lesser General Public License
    along with this program. If not, see <http://www.gnu.org/licenses/>. 
*/

#include <boost/assign.hpp>
#include <boost/format.hpp>
#include <boost/iterator/filter_iterator.hpp>
#include <boost/lexical_cast.hpp>

#include "cocaine/engine.hpp"

#include "cocaine/context.hpp"
#include "cocaine/job.hpp"
#include "cocaine/logging.hpp"
#include "cocaine/manifest.hpp"
#include "cocaine/rpc.hpp"

using namespace cocaine::engine;

void job_queue_t::push(const_reference job) {
    if(job->policy.urgent) {
        push_front(job);
        job->process_event(events::enqueue(1));
    } else {
        push_back(job);
        job->process_event(events::enqueue(size()));
    }
}

engine_t::engine_t(context_t& context, const manifest_t& manifest):
    m_context(context),
    m_log(context.log(
        (boost::format("app/%1%")
            % manifest.name
        ).str()
    )),
    m_state(stopped),
    m_manifest(manifest),
    m_watcher(m_loop),
    m_processor(m_loop),
    m_check(m_loop),
    m_gc_timer(m_loop),
    m_termination_timer(m_loop),
    m_notification(m_loop),
    m_bus(context.io(), m_manifest.name),
    m_thread(NULL)
#ifdef HAVE_CGROUPS
    , m_cgroup(NULL)
#endif
{
    int linger = 0;

    m_bus.setsockopt(ZMQ_LINGER, &linger, sizeof(linger));

    std::string endpoint(
        (boost::format("ipc://%1%/%2%")
            % m_context.config.ipc_path
            % m_manifest.name
        ).str()
    );

    try {
        m_bus.bind(endpoint);
    } catch(const zmq::error_t& e) {
        throw configuration_error_t(std::string("invalid rpc endpoint - ") + e.what());
    }
    
    m_watcher.set<engine_t, &engine_t::message>(this);
    m_watcher.start(m_bus.fd(), ev::READ);
    m_processor.set<engine_t, &engine_t::process>(this);
    m_check.set<engine_t, &engine_t::check>(this);
    m_check.start();

    m_gc_timer.set<engine_t, &engine_t::cleanup>(this);
    m_gc_timer.start(5.0f, 5.0f);

    m_notification.set<engine_t, &engine_t::notify>(this);
    m_notification.start();

#ifdef HAVE_CGROUPS
    Json::Value limits(m_manifest.root["resource-limits"]);

    if(!(cgroup_init() == 0) || !limits.isObject() || limits.empty()) {
        return;
    }
    
    m_cgroup = cgroup_new_cgroup(m_manifest.name.c_str());

    // XXX: Not sure if it changes anything.
    cgroup_set_uid_gid(m_cgroup, getuid(), getgid(), getuid(), getgid());
    
    Json::Value::Members controllers(limits.getMemberNames());

    for(Json::Value::Members::iterator c = controllers.begin();
        c != controllers.end();
        ++c)
    {
        Json::Value cfg(limits[*c]);

        if(!cfg.isObject() || cfg.empty()) {
            continue;
        }
        
        cgroup_controller * ctl = cgroup_add_controller(m_cgroup, c->c_str());
        
        Json::Value::Members parameters(cfg.getMemberNames());

        for(Json::Value::Members::iterator p = parameters.begin();
            p != parameters.end();
            ++p)
        {
            switch(cfg[*p].type()) {
                case Json::stringValue: {
                    cgroup_add_value_string(ctl, p->c_str(), cfg[*p].asCString());
                    break;
                } case Json::intValue: {
                    cgroup_add_value_int64(ctl, p->c_str(), cfg[*p].asInt());
                    break;
                } case Json::uintValue: {
                    cgroup_add_value_uint64(ctl, p->c_str(), cfg[*p].asUInt());
                    break;
                } case Json::booleanValue: {
                    cgroup_add_value_bool(ctl, p->c_str(), cfg[*p].asBool());
                    break;
                } default: {
                    m_log->error(
                        "controller '%s' parameter '%s' type is not supported",
                        c->c_str(),
                        p->c_str()
                    );

                    continue;
                }
            }
            
            m_log->debug(
                "setting controller '%s' parameter '%s' to '%s'", 
                c->c_str(),
                p->c_str(),
                boost::lexical_cast<std::string>(cfg[*p]).c_str()
            );
        }
    }

    int rv = 0;

    if((rv = cgroup_create_cgroup(m_cgroup, false)) != 0) {
        m_log->error(
            "unable to create the control group - %s", 
            cgroup_strerror(rv)
        );

        cgroup_free(&m_cgroup);
        m_cgroup = NULL;
    }
#endif
}

engine_t::~engine_t() {
    {
        // LOCK: Obtain a shared lock to block state changes.
        boost::shared_lock<boost::shared_mutex> lock(m_mutex);
        BOOST_VERIFY(m_state == stopped);
    }

#ifdef HAVE_CGROUPS
    if(m_cgroup) {
        int rv = 0;

        // FIXME: Sometimes there're still slaves terminating at this point,
        // so control group deletion fails with "Device or resource busy".
        if((rv = cgroup_delete_cgroup(m_cgroup, false)) != 0) {
            m_log->error(
                "unable to delete the control group - %s", 
                cgroup_strerror(rv)
            );
        }

        cgroup_free(&m_cgroup);
    }
#endif
}

// Operations
// ----------

void engine_t::start() {
    {
        // LOCK: Obtain an unique lock to block state changes.
        boost::unique_lock<boost::shared_mutex> lock(m_mutex);
        
        if(m_state != stopped) {
            return;
        }

        m_state = running;
    }

    m_log->info("starting");
    
    m_thread.reset(
        new boost::thread(
            boost::bind(
                &ev::dynamic_loop::loop,
                boost::ref(m_loop),
                0
            )
        )
    );
}

void engine_t::stop() {
    {
        // LOCK: Obtain an unique lock to block state changes.
        boost::unique_lock<boost::shared_mutex> lock(m_mutex);

        if(m_state == running) {
            m_log->info("stopping");

            shutdown();
        }
    }

    if(m_thread.get()) {
        m_log->debug("waiting for the engine to terminate");
        
        // Wait for the termination.
        m_thread->join();
        m_thread.reset();
    }
}

namespace {
    static std::map<int, std::string> state_names = boost::assign::map_list_of
        (0, "running")
        (1, "stopping")
        (2, "stopped");
}

Json::Value engine_t::info() const {
    Json::Value results(Json::objectValue);

    // LOCK: Obtain a shared lock to block state changes.
    boost::shared_lock<boost::shared_mutex> lock(m_mutex);

    if(m_state == running) {
        results["queue-depth"] = static_cast<Json::UInt>(m_queue.size());
        results["slaves"]["total"] = static_cast<Json::UInt>(m_pool.size());
        
        results["slaves"]["busy"] = static_cast<Json::UInt>(
            std::count_if(
                m_pool.begin(),
                m_pool.end(),
                select::state<slave::busy>()
            )
        );
    }
    
    results["state"] = state_names[m_state];

    return results;
}

// Job scheduling
// --------------

<<<<<<< HEAD
void engine_t::enqueue(job_queue_t::const_reference job) {
    // LOCK: Obtain an unique lock to block state changes.
    boost::unique_lock<boost::shared_mutex> lock(m_mutex);
=======
bool engine_t::enqueue(job_queue_t::const_reference job) {
    // LOCK: Obtain an upgradable lock to block state changes.
    boost::upgrade_lock<boost::shared_mutex> lock(m_mutex);
>>>>>>> ff8c3be6
    
    if(m_state != running) {
        m_log->debug(
            "dropping an incomplete '%s' job due to an inactive engine",
            job->event.c_str()
        );

        job->process_event(
            events::error(
                resource_error,
                "engine is not active"
            )
        );

        return false;
    }

    if(m_queue.size() >= m_manifest.policy.queue_limit) {
        m_log->debug(
            "dropping an incomplete '%s' job due to a full queue",
            job->event.c_str()
        );

        job->process_event(
            events::error(
                resource_error,
                "the queue is full"
            )
        );
<<<<<<< HEAD
    } else {
        m_queue.push(job);
        m_notification.send();
=======

        return false;
>>>>>>> ff8c3be6
    }

    // LOCK: Obtain an exclusive lock for queue operations.
    boost::upgrade_to_unique_lock<boost::shared_mutex> unique(lock);

    m_queue.push(job);
    m_notification.send();
    
    return true;
}

// Slave I/O
// ---------

void engine_t::message(ev::io&, int) {
    if(m_bus.pending() && !m_processor.is_active()) {
        m_processor.start();
    }
}

void engine_t::process(ev::idle&, int) {
<<<<<<< HEAD
    // LOCK: Obtain an unique lock to block pool and state changes.
    boost::unique_lock<boost::shared_mutex> lock(m_mutex);
=======
    int counter = 0;

    {
        // LOCK: Obtain a shared lock to block pool changes.
        boost::shared_lock<boost::shared_mutex> lock(m_mutex);
>>>>>>> ff8c3be6

        // NOTE: Try to read RPC calls in bulk, where the maximum size
        // of the bulk is proportional to the number of spawned slaves.
        counter = m_pool.size() * defaults::io_bulk_size;
    }
    
    do {
        // LOCK: Obtain an upgradable lock to block bus and pool changes.
        boost::upgrade_lock<boost::shared_mutex> lock(m_mutex);

        // TEST: Ensure that we haven't missed something in a previous iteration.
        BOOST_ASSERT(!m_bus.more());
    
        std::string slave_id;
        int command = 0;
        
        boost::tuple<
            io::raw<std::string>,
            int&
        > proxy(io::protect(slave_id), command);
        
        {
            io::scoped_option<io::options::receive_timeout> option(m_bus, 0);
         
            // Try to read the next RPC command from the bus in a
            // non-blocking fashion. If it fails, break the loop.
            if(!m_bus.recv_multi(proxy)) {
                m_processor.stop();
                return;            
            }
        }

        pool_map_t::iterator master(m_pool.find(slave_id));

        if(master == m_pool.end()) {
            m_log->warning(
                "dropping type %d event from an unknown slave %s", 
                command,
                slave_id.c_str()
            );
            
            m_bus.drop();

            io::scoped_option<io::options::send_timeout> option(m_bus, 0);

            // Try to kill the unknown slave, just in case.
            // FIXME: This doesn't work for some reason.

            m_bus.send(
                slave_id,
                io::packed<rpc::domain, rpc::terminate>()
            );

            continue;
        }

        m_log->debug(
            "got type %d event from slave %s",
            command,
            slave_id.c_str()
        );

        switch(command) {
            case rpc::heartbeat:
                master->second->process_event(events::heartbeat());
                break;

            case rpc::terminate:
                if(master->second->state_downcast<const slave::busy*>()) {
                    // NOTE: Reschedule an incomplete job.
                    m_queue.push(master->second->state_downcast<const slave::alive*>()->job);
                }

                master->second->process_event(events::terminate());

                // Remove the dead slave from the pool.
                m_pool.erase(master);

                if(m_state == stopping && m_pool.empty()) {
                    // If it was the last slave, shut the engine down.
                    m_state = stopped;
                    m_notification.send();
                    return;
                }

                continue;

            case rpc::chunk: {
                // TEST: Ensure we have the actual chunk following.
                BOOST_ASSERT(m_bus.more());

                zmq::message_t message;
                m_bus.recv(&message);
                
                master->second->process_event(events::chunk(message));

                continue;
            }
         
            case rpc::error: {
                // TEST: Ensure that we have the actual error following.
                BOOST_ASSERT(m_bus.more());

                int code = 0;
                std::string message;
                boost::tuple<int&, std::string&> proxy(code, message);

                m_bus.recv_multi(proxy);

                master->second->process_event(events::error(code, message));

                if(code == server_error) {
                    m_log->error("the app seems to be broken - %s", message.c_str());
                    shutdown();
                    return;
                }

                continue;
            }

            case rpc::choke:
                master->second->process_event(events::choke());
                break;

            default:
                m_log->warning(
                    "dropping unknown event type %d from slave %s",
                    command,
                    slave_id.c_str()
                );

                m_bus.drop();
        }

        if(master->second->state_downcast<const slave::idle*>()) {
            pump();
        }
    } while(--counter);
}

void engine_t::check(ev::prepare&, int) {
    message(m_watcher, ev::READ);
}

// Garbage collection
// ------------------

namespace {
    struct expired {
        expired(ev::tstamp now_):
            now(now_)
        { }

        template<class T>
        bool operator()(const T& job) {
            return job->policy.deadline && job->policy.deadline <= now;
        }

        ev::tstamp now;
    };
}

void engine_t::cleanup(ev::timer&, int) {
    // LOCK: Obtain an unique lock for pool observation.
    boost::unique_lock<boost::shared_mutex> lock(m_mutex);
    
    typedef std::vector<pool_map_t::key_type> corpse_list_t;
    corpse_list_t corpses;

    for(pool_map_t::iterator it = m_pool.begin(); it != m_pool.end(); ++it) {
        if(it->second->state_downcast<const slave::dead*>()) {
            corpses.push_back(it->first);
        }
    }

    if(!corpses.empty()) {
        for(corpse_list_t::iterator it = corpses.begin();
            it != corpses.end();
            ++it)
        {
            m_pool.erase(*it);
        }

        m_log->debug(
            "recycled %zu dead %s", 
            corpses.size(),
            corpses.size() == 1 ? "slave" : "slaves"
        );
    }

    // LOCK: Looks like the exclusive lock is not needed here as we don't
    // change the queue itself, but the jobs in it.

    typedef boost::filter_iterator<expired, job_queue_t::iterator> filter;

    // Process all the expired jobs.
    filter it(expired(m_loop.now()), m_queue.begin(), m_queue.end()),
           end(expired(m_loop.now()), m_queue.end(), m_queue.end());

    while(it != end) {
        (*it++)->process_event(
            events::error(
                deadline_error,
                "the job has expired"
            )
        );
    }
}

// Forced engine termination
// -------------------------

void engine_t::terminate(ev::timer&, int) {
    // LOCK: Obtain an exclusive lock for state operations.
    boost::unique_lock<boost::shared_mutex> lock(m_mutex);

    m_log->info("forcing engine termination");

    // Force slave termination.
    m_state = stopped;
    m_notification.send();
}

// Asynchronous notification
// -------------------------

namespace {
    struct terminator {
        template<class T>
        void operator()(const T& master) {
            master->second->process_event(events::terminate());
        }
    };
}

void engine_t::notify(ev::async&, int) {
    // LOCK: Obtain an exclusive lock for state operations.
    boost::unique_lock<boost::shared_mutex> lock(m_mutex);

    switch(m_state) {
        case running:
            pump();
            break;
        
        case stopping:
            m_termination_timer.set<engine_t, &engine_t::terminate>(this);
            m_termination_timer.start(m_manifest.policy.termination_timeout); 
            break;

        case stopped:
            std::for_each(m_pool.begin(), m_pool.end(), terminator());
            m_loop.unloop(ev::ALL);
            break;
    };
}

// Queue processing
// ----------------

void engine_t::pump() {
    while(!m_queue.empty()) {
        job_queue_t::value_type job(m_queue.front());

        if(job->state_downcast<const job::complete*>()) {
            m_log->debug(
                "dropping a complete '%s' job from the queue",
                job->event.c_str()
            );

            m_queue.pop_front();

            continue;
        }
            
        io::packed<rpc::domain, rpc::invoke> command(
            job->event,
            job->request.data(),
            job->request.size()
        );

        pool_map_t::iterator it(
            call(
                select::state<slave::idle>(),
                command
            )
        );

        // NOTE: If we got an idle slave, then we're lucky and got an instant scheduling;
        // if not, try to spawn more slaves, and enqueue the job.
        if(it != m_pool.end()) {
            it->second->process_event(events::invoke(job));
            m_queue.pop_front();
        } else {
            if(m_pool.empty() || 
              (m_pool.size() < m_manifest.policy.pool_limit && 
               m_pool.size() * m_manifest.policy.grow_threshold < m_queue.size() * 2))
            {
                int target = std::min(
                    m_manifest.policy.pool_limit,
                    m_manifest.policy.grow_threshold ? 
                        m_queue.size() * (2 / m_manifest.policy.grow_threshold) :
                        m_manifest.policy.pool_limit
                );
                
                m_log->debug(
                    "enlarging the pool from %d to %d slaves",
                    m_pool.size(),
                    target
                );
                
                while(m_pool.size() != target) {
                    std::auto_ptr<master_t> master;
                    
                    try {
                        master.reset(new master_t(m_context, *this));
                        std::string master_id(master->id());
                        m_pool.insert(master_id, master);
                    } catch(const system_error_t& e) {
                        m_log->error(
                            "unable to spawn more slaves - %s - %s",
                            e.what(),
                            e.reason()
                        );

                        return;
                    }
                }
            }

            return;
        }
    }
}

// Engine termination
// ------------------

void engine_t::shutdown() {
    if(!m_queue.empty()) {
        m_log->debug(
            "dropping %zu incomplete %s due to the engine shutdown",
            m_queue.size(),
            m_queue.size() == 1 ? "job" : "jobs"
        );

        // Abort all the outstanding jobs.
        while(!m_queue.empty()) {
            m_queue.front()->process_event(
                events::error(
                    resource_error,
                    "engine is shutting down"
                )
            );

            m_queue.pop_front();
        }
    }

    unsigned int pending = 0;

    // Send the termination event to active slaves.
    // If there're no active slaves, the engine can terminate right away,
    // otherwise, the engine should wait for the specified timeout for slaves
    // to finish their jobs and then force the termination.

    for(pool_map_t::iterator it = m_pool.begin();
        it != m_pool.end();
        ++it)
    {
        if(it->second->state_downcast<const slave::alive*>()) {
            call(
                select::specific(*it->second),
                io::packed<rpc::domain, rpc::terminate>()
            );

            ++pending;
        }
    }

    if(pending) {
        m_state = stopping;

        m_log->info(
            "waiting for %d active %s to terminate, timeout: %.02f seconds",
            pending,
            pending == 1 ? "slave" : "slaves",
            m_manifest.policy.termination_timeout
        );
    } else {
        m_state = stopped;
    }    
    
    m_notification.send();
}
<|MERGE_RESOLUTION|>--- conflicted
+++ resolved
@@ -280,16 +280,10 @@
 // Job scheduling
 // --------------
 
-<<<<<<< HEAD
-void engine_t::enqueue(job_queue_t::const_reference job) {
-    // LOCK: Obtain an unique lock to block state changes.
-    boost::unique_lock<boost::shared_mutex> lock(m_mutex);
-=======
 bool engine_t::enqueue(job_queue_t::const_reference job) {
     // LOCK: Obtain an upgradable lock to block state changes.
-    boost::upgrade_lock<boost::shared_mutex> lock(m_mutex);
->>>>>>> ff8c3be6
-    
+    boost::unique_lock<boost::shared_mutex> lock(m_mutex);
+
     if(m_state != running) {
         m_log->debug(
             "dropping an incomplete '%s' job due to an inactive engine",
@@ -318,18 +312,9 @@
                 "the queue is full"
             )
         );
-<<<<<<< HEAD
-    } else {
-        m_queue.push(job);
-        m_notification.send();
-=======
 
         return false;
->>>>>>> ff8c3be6
-    }
-
-    // LOCK: Obtain an exclusive lock for queue operations.
-    boost::upgrade_to_unique_lock<boost::shared_mutex> unique(lock);
+    }
 
     m_queue.push(job);
     m_notification.send();
@@ -347,16 +332,11 @@
 }
 
 void engine_t::process(ev::idle&, int) {
-<<<<<<< HEAD
-    // LOCK: Obtain an unique lock to block pool and state changes.
-    boost::unique_lock<boost::shared_mutex> lock(m_mutex);
-=======
     int counter = 0;
 
     {
         // LOCK: Obtain a shared lock to block pool changes.
         boost::shared_lock<boost::shared_mutex> lock(m_mutex);
->>>>>>> ff8c3be6
 
         // NOTE: Try to read RPC calls in bulk, where the maximum size
         // of the bulk is proportional to the number of spawned slaves.
@@ -365,7 +345,7 @@
     
     do {
         // LOCK: Obtain an upgradable lock to block bus and pool changes.
-        boost::upgrade_lock<boost::shared_mutex> lock(m_mutex);
+        boost::unique_lock<boost::shared_mutex> lock(m_mutex);
 
         // TEST: Ensure that we haven't missed something in a previous iteration.
         BOOST_ASSERT(!m_bus.more());
