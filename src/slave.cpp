/*
    Copyright (c) 2011-2013 Andrey Sibiryov <me@kobology.ru>
    Copyright (c) 2011-2013 Other contributors as noted in the AUTHORS file.

    This file is part of Cocaine.

    Cocaine is free software; you can redistribute it and/or modify
    it under the terms of the GNU Lesser General Public License as published by
    the Free Software Foundation; either version 3 of the License, or
    (at your option) any later version.

    Cocaine is distributed in the hope that it will be useful,
    but WITHOUT ANY WARRANTY; without even the implied warranty of
    MERCHANTABILITY or FITNESS FOR A PARTICULAR PURPOSE. See the
    GNU Lesser General Public License for more details.

    You should have received a copy of the GNU Lesser General Public License
    along with this program. If not, see <http://www.gnu.org/licenses/>.
*/

#include "cocaine/detail/slave.hpp"

#include "cocaine/context.hpp"

#include "cocaine/api/event.hpp"
#include "cocaine/api/stream.hpp"

#include "cocaine/detail/engine.hpp"
#include "cocaine/detail/manifest.hpp"
#include "cocaine/detail/profile.hpp"
#include "cocaine/detail/session.hpp"

#include "cocaine/logging.hpp"
#include "cocaine/messages.hpp"

#include "cocaine/rpc/channel.hpp"

#include <sstream>

#include <fcntl.h>
#include <unistd.h>

using namespace cocaine;
using namespace cocaine::engine;
using namespace cocaine::engine::detail;
using namespace cocaine::io;

using namespace std::placeholders;

pipe_t::pipe_t(endpoint_type endpoint):
    m_pipe(endpoint)
{
    ::fcntl(m_pipe, F_SETFL, O_NONBLOCK);
}

pipe_t::~pipe_t() {
    ::close(m_pipe);
}

int
pipe_t::fd() const {
    return m_pipe;
}

ssize_t
pipe_t::read(char* buffer, size_t size, std::error_code& ec) {
    ssize_t length = ::read(m_pipe, buffer, size);

    if(length == -1) {
        switch(errno) {
            case EAGAIN:
#if defined(EWOULDBLOCK) && EWOULDBLOCK != EAGAIN
            case EWOULDBLOCK:
#endif
            case EINTR:
                break;

            default:
                ec = std::error_code(errno, std::system_category());
        }
    }

    return length;
}

namespace {
    struct ignore {
        void
        operator()(const std::error_code& /* ec */) {
            // Do nothing.
        }
    };
}

slave_t::slave_t(context_t& context,
                 reactor_t& reactor,
                 const manifest_t& manifest,
                 const profile_t& profile,
                 engine_t& engine):
    m_context(context),
    m_log(new logging::log_t(context, cocaine::format("app/%s", manifest.name))),
    m_reactor(reactor),
    m_manifest(manifest),
    m_profile(profile),
    m_engine(engine),
    m_state(states::unknown),
#if defined(__clang__) || defined(HAVE_GCC47)
    m_birthstamp(std::chrono::steady_clock::now()),
#else
    m_birthstamp(std::chrono::monotonic_clock::now()),
#endif
    m_heartbeat_timer(reactor.native()),
    m_idle_timer(reactor.native()),
    m_output_ring(50)
{
    // NOTE: Initialization heartbeat can be different.
    m_heartbeat_timer.set<slave_t, &slave_t::on_timeout>(this);
    m_heartbeat_timer.start(m_profile.startup_timeout);

    COCAINE_LOG_DEBUG(m_log, "slave %s is activating", m_id);

    auto isolate = m_context.get<api::isolate_t>(
        m_profile.isolate.type,
        m_context,
        m_manifest.name,
        m_profile.isolate.args
    );

    COCAINE_LOG_DEBUG(m_log, "slave %s is spawning '%s'", m_id, m_manifest.slave);

    typedef std::map<std::string, std::string> string_map_t;

    string_map_t args;
    string_map_t environment;

    args["--app"] = m_manifest.name;
    args["--endpoint"] = m_manifest.endpoint;
    args["--uuid"] = m_id.string();

    // Standard output capture

    std::array<int, 2> pipes;

    if(::pipe(pipes.data()) != 0) {
        throw std::system_error(errno, std::system_category(), "unable to create an output pipe");
    }

    // Mark both ends of the pipe as close-on-exec.
    for(auto it = pipes.begin(); it != pipes.end(); ++it) {
        ::fcntl(*it, F_SETFD, FD_CLOEXEC);
    }

    try {
        m_handle = isolate->spawn(m_manifest.slave, args, environment, pipes[1]);
    } catch(...) {
        std::for_each(pipes.begin(), pipes.end(), ::close);
        throw;
    }

    // This end of the pipe is already cloned by the isolate, so we can safely close it.
    ::close(pipes[1]);

    m_output_pipe.reset(new readable_stream<pipe_t>(reactor, pipes[0]));

    m_output_pipe->bind(
        std::bind(&slave_t::on_output, this, _1, _2),
        ignore()
    );
}

slave_t::~slave_t() {
    BOOST_ASSERT(m_state == states::inactive);

    m_heartbeat_timer.stop();
    m_idle_timer.stop();

    m_handle->terminate();
    m_handle.reset();

    COCAINE_LOG_DEBUG(m_log, "slave %s has been terminated", m_id);
}

void
slave_t::bind(const std::shared_ptr<channel<io::socket<local>>>& channel_) {
    m_channel = channel_;

    m_channel->rd->bind(
        std::bind(&slave_t::on_message, this, _1),
        std::bind(&slave_t::on_disconnect, this, _1)
    );

    m_channel->wr->bind(
        std::bind(&slave_t::on_disconnect, this, _1)
    );

    on_ping();
}

void
slave_t::assign(std::shared_ptr<session_t>&& session) {
    BOOST_ASSERT(m_state == states::active);

    COCAINE_LOG_DEBUG(
        m_log,
        "slave %s has started processing session %s",
        m_id,
        session->id
    );

    m_sessions.insert(std::make_pair(session->id, std::move(session))).first->second->attach(
        m_channel->wr->stream()
    );

    if(m_idle_timer.is_active()) {
        m_idle_timer.stop();
    }
}

void
slave_t::stop() {
    BOOST_ASSERT(m_state == states::active);

    m_state = states::inactive;

    m_channel->wr->write<rpc::terminate>(0UL, rpc::terminate::normal, "engine shutdown");
}

void
slave_t::on_message(const message_t& message) {
    COCAINE_LOG_DEBUG(
        m_log,
        "slave %s received type %d message in session %d",
        m_id,
        message.id(),
        message.band()
    );

    switch(message.id()) {
        case event_traits<rpc::heartbeat>::id:
            on_ping();
            break;

        case event_traits<rpc::terminate>::id: {
            rpc::terminate::code code;
            std::string reason;

            message.as<rpc::terminate>(code, reason);
            on_death(code, reason);

            break;
        }

        case event_traits<rpc::chunk>::id: {
            std::string chunk;

            message.as<rpc::chunk>(chunk);
            on_chunk(message.band(), chunk);

            break;
        }

        case event_traits<rpc::error>::id: {
            error_code code;
            std::string reason;

            message.as<rpc::error>(code, reason);
            on_error(message.band(), code, reason);

            break;
        }

        case event_traits<rpc::choke>::id: {
            on_choke(message.band());

            // This is now a potentially free slave, so pump the queue.
            m_engine.wake();

            break;
        }

        default:
            COCAINE_LOG_WARNING(
                m_log,
                "slave %s dropped unknown type %d message in session %d",
                m_id,
                message.id(),
                message.band()
            );
    }
}

namespace {
    struct detach_with {
        template<class T>
        void
        operator()(const T& session) const {
            session.second->upstream->error(code, message);
            session.second->detach();
        }

        const error_code code;
        const std::string message;
    };
}

void
slave_t::on_disconnect(const std::error_code& ec) {
    COCAINE_LOG_WARNING(
        m_log,
        "slave %s has unexpectedly disconnected - [%d] %s",
        m_id,
        ec.value(),
        ec.message()
    );

    m_state = states::inactive;

    COCAINE_LOG_WARNING(m_log, "slave %s dropping %llu sessions", m_id, m_sessions.size());

    std::for_each(m_sessions.begin(), m_sessions.end(), detach_with {
        resource_error,
        "the session has been aborted"
    });

    m_sessions.clear();

    dump();
    terminate(rpc::terminate::code::abnormal, "unexpectedly disconnected");
}

void
slave_t::on_ping() {
    BOOST_ASSERT(m_state != states::dead);

    using namespace std::chrono;

    if(m_state == states::unknown) {
        auto uptime = duration_cast<duration<float>>(
#if defined(__clang__) || defined(HAVE_GCC47)
            steady_clock::now() - m_birthstamp
#else
            monotonic_clock::now() - m_birthstamp
#endif
        );

        COCAINE_LOG_DEBUG(
            m_log,
            "slave %s became active in %.03f seconds",
            m_id,
            uptime.count()
        );

        m_state = states::active;

        // Start the idle timer, which will kill the slave when it's not used.
        m_idle_timer.set<slave_t, &slave_t::on_idle>(this);
        m_idle_timer.start(m_profile.idle_timeout);
    }

    COCAINE_LOG_DEBUG(
        m_log,
        "slave %s is resetting heartbeat timeout to %.02f seconds",
        m_id,
        m_profile.heartbeat_timeout
    );

    m_heartbeat_timer.stop();
    m_heartbeat_timer.start(m_profile.heartbeat_timeout);

    m_channel->wr->write<rpc::heartbeat>(0UL);
}

void
slave_t::on_death(int code, const std::string& reason) {
    COCAINE_LOG_DEBUG(
        m_log,
        "slave %s is committing suicide: %s",
        m_id,
        reason
    );

    m_state = states::inactive;

    COCAINE_LOG_WARNING(m_log, "slave %s dropping %llu sessions", m_id, m_sessions.size());

    std::for_each(m_sessions.begin(), m_sessions.end(), detach_with {
        resource_error,
        "the session has been aborted"
    });

    m_sessions.clear();

    terminate(code, reason);
}

void
slave_t::on_chunk(uint64_t session_id, const std::string& chunk) {
    BOOST_ASSERT(m_state == states::active);

    COCAINE_LOG_DEBUG(
        m_log,
        "slave %s received session %s chunk, size: %llu bytes",
        m_id,
        session_id,
        chunk.size()
    );

    session_map_t::iterator it(m_sessions.find(session_id));

    // TEST: Ensure that this slave is responsible for the session.
    BOOST_ASSERT(it != m_sessions.end());

    it->second->upstream->write(chunk.data(), chunk.size());
}

void
slave_t::on_error(uint64_t session_id, error_code code, const std::string& reason) {
    BOOST_ASSERT(m_state == states::active);

    COCAINE_LOG_DEBUG(
        m_log,
        "slave %s received session %s error, code: %d, message: %s",
        m_id,
        session_id,
        code,
        reason
    );

    session_map_t::iterator it(m_sessions.find(session_id));

    // TEST: Ensure that this slave is responsible for the session.
    BOOST_ASSERT(it != m_sessions.end());

    it->second->upstream->error(code, reason);
}

void
slave_t::on_choke(uint64_t session_id) {
    BOOST_ASSERT(m_state == states::active);

    COCAINE_LOG_DEBUG(
        m_log,
        "slave %s has completed session %s",
        m_id,
        session_id
    );

    session_map_t::iterator it(m_sessions.find(session_id));

    // TEST: Ensure that this slave is responsible for the session.
    BOOST_ASSERT(it != m_sessions.end());

    it->second->upstream->close();

    // NOTE: As we're destroying the session here, we have to close the
    // downstream, otherwise the client wouldn't be able to close it later.
    // TODO: Think about it.
    it->second->send<rpc::choke>();
    it->second->detach();

    m_sessions.erase(it);

    if(m_sessions.empty()) {
        m_idle_timer.start(m_profile.idle_timeout);
    }
}

void
slave_t::on_timeout(ev::timer&, int) {
    BOOST_ASSERT(m_state != states::dead);

    switch(m_state) {
        case states::unknown:
            COCAINE_LOG_WARNING(m_log, "slave %s has failed to activate", m_id);
            break;

        case states::active:
            COCAINE_LOG_WARNING(m_log, "slave %s has timed out", m_id);

            m_state = states::inactive;

            COCAINE_LOG_WARNING(m_log, "slave %s dropping %llu sessions", m_id, m_sessions.size());

            std::for_each(m_sessions.begin(), m_sessions.end(), detach_with {
                timeout_error,
                "the session had timed out"
            });

            m_sessions.clear();

            break;

        case states::inactive:
            COCAINE_LOG_WARNING(m_log, "slave %s has failed to deactivate", m_id);
            break;
    }

    dump();
    terminate(rpc::terminate::code::normal, "timed out");
}

void
slave_t::on_idle(ev::timer&, int) {
    BOOST_ASSERT(m_state == states::active);
    BOOST_ASSERT(m_sessions.empty());

    COCAINE_LOG_DEBUG(m_log, "slave %s is idle, deactivating", m_id);

    m_state = states::inactive;

    m_channel->wr->write<rpc::terminate>(0UL, rpc::terminate::normal, "idle");
}

size_t
slave_t::on_output(const char* data, size_t size) {
    std::string input(data, size),
                line;

    std::istringstream stream(input);

    size_t leftovers = 0;

    while(stream) {
        if(std::getline(stream, line)) {
            m_output_ring.push_back(line);
        } else {
            leftovers = line.size();
        }
    }

    return size - leftovers;
}

void
slave_t::dump() {
    if(m_output_ring.empty()) {
        COCAINE_LOG_WARNING(m_log, "slave %s has died in silence", m_id);
        return;
    }

    std::string key = cocaine::format("%s:%s", m_manifest.name, m_id);

    COCAINE_LOG_WARNING(m_log, "slave %s is dumping output to 'crashlogs/%s'", m_id, key);

    std::vector<std::string> dump;
    std::copy(m_output_ring.begin(), m_output_ring.end(), std::back_inserter(dump));

<<<<<<< HEAD
    try {
        api::storage(m_context, "core")->put("crashlogs", key, dump);
    } catch(const std::exception& e) {
        COCAINE_LOG_ERROR(m_log, "slave %s is unable to save the crashlog - %s", m_id, e.what());
    }
=======
    api::storage(m_context, "core")->put("crashlogs", key, dump, std::vector<std::string> {
        m_manifest.name
    });
>>>>>>> 2bd29bf7
}

void
slave_t::terminate(int code, const std::string& reason) {
    BOOST_ASSERT(m_state == states::inactive);
    BOOST_ASSERT(m_sessions.empty());

    // Closes our end of the socket.
    m_channel.reset();

    // Schedule the termination.
    m_reactor.post(std::bind(&engine_t::erase, std::ref(m_engine), m_id, code, reason));
}
<|MERGE_RESOLUTION|>--- conflicted
+++ resolved
@@ -545,17 +545,13 @@
     std::vector<std::string> dump;
     std::copy(m_output_ring.begin(), m_output_ring.end(), std::back_inserter(dump));
 
-<<<<<<< HEAD
     try {
-        api::storage(m_context, "core")->put("crashlogs", key, dump);
+        api::storage(m_context, "core")->put("crashlogs", key, dump, std::vector<std::string> {
+            m_manifest.name
+        });
     } catch(const std::exception& e) {
         COCAINE_LOG_ERROR(m_log, "slave %s is unable to save the crashlog - %s", m_id, e.what());
     }
-=======
-    api::storage(m_context, "core")->put("crashlogs", key, dump, std::vector<std::string> {
-        m_manifest.name
-    });
->>>>>>> 2bd29bf7
 }
 
 void
