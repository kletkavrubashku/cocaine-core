/*
    Copyright (c) 2011-2014 Andrey Sibiryov <me@kobology.ru>
    Copyright (c) 2011-2014 Other contributors as noted in the AUTHORS file.

    This file is part of Cocaine.

    Cocaine is free software; you can redistribute it and/or modify
    it under the terms of the GNU Lesser General Public License as published by
    the Free Software Foundation; either version 3 of the License, or
    (at your option) any later version.

    Cocaine is distributed in the hope that it will be useful,
    but WITHOUT ANY WARRANTY; without even the implied warranty of
    MERCHANTABILITY or FITNESS FOR A PARTICULAR PURPOSE. See the
    GNU Lesser General Public License for more details.

    You should have received a copy of the GNU Lesser General Public License
    along with this program. If not, see <http://www.gnu.org/licenses/>.
*/

#include "cocaine/detail/runtime/logging.hpp"

#include "cocaine/context/config.hpp"

#include "cocaine/tuple.hpp"

#include <blackhole/formatter/json.hpp>
#include <blackhole/frontend/files.hpp>
#include <blackhole/frontend/syslog.hpp>
#include <blackhole/scoped_attributes.hpp>
#include <blackhole/sink/socket.hpp>

BLACKHOLE_BEG_NS

namespace sink {

// Mapping trait that is called by Blackhole each time when syslog mapping is required.

template<>
struct priority_traits<cocaine::logging::priorities> {
    static
    priority_t
    map(cocaine::logging::priorities level) {
        switch (level) {
        case cocaine::logging::debug:
            return priority_t::debug;
        case cocaine::logging::info:
            return priority_t::info;
        case cocaine::logging::warning:
            return priority_t::warning;
        case cocaine::logging::error:
            return priority_t::err;
        default:
            return priority_t::debug;
        }

<<<<<<< HEAD
=======
priority_t
priority_traits<cocaine::logging::priorities>::map(cocaine::logging::priorities level) {
    switch (level) {
    case cocaine::logging::trace:
    case cocaine::logging::debug:
        return priority_t::debug;
    case cocaine::logging::info:
        return priority_t::info;
    case cocaine::logging::warning:
        return priority_t::warning;
    case cocaine::logging::error:
        return priority_t::err;
    default:
>>>>>>> cff9308e
        return priority_t::debug;
    }
};

} // namespace sink

BLACKHOLE_END_NS

// Severity attribute converter from enumeration underlying type into string

namespace cocaine { namespace logging {

void
map_severity(blackhole::aux::attachable_ostringstream& stream, const logging::priorities& level) {
    typedef blackhole::aux::underlying_type<logging::priorities>::type underlying_type;

    static const std::array<const char*, 5> describe = {{ "T", "D", "I", "W", "E" }};

    const size_t value = static_cast<size_t>(level);

    if(value < describe.size()) {
        stream << describe[value];
    } else {
        stream << value;
    }
}

}} // namespace cocaine::logging

using namespace cocaine;
using namespace cocaine::logging;

init_t::init_t(const std::map<std::string, config_t::logging_t::logger_t>& config):
    config(config)
{
    auto& repository = blackhole::repository_t::instance();

    // Available logging sinks.
    typedef boost::mpl::vector<
        blackhole::sink::stream_t,
        blackhole::sink::files_t<
            blackhole::sink::files::boost_backend_t,
            blackhole::sink::rotator_t<
                blackhole::sink::files::boost_backend_t,
                blackhole::sink::rotation::watcher::move_t
            >
        >,
        blackhole::sink::files_t<>,
        blackhole::sink::syslog_t<logging::priorities>,
        blackhole::sink::socket_t<boost::asio::ip::tcp>,
        blackhole::sink::socket_t<boost::asio::ip::udp>
    > sinks_t;

    // Available logging formatters.
    typedef boost::mpl::vector<
        blackhole::formatter::string_t,
        blackhole::formatter::json_t
    > formatters_t;

    // Register frontends with all combinations of formatters and sinks with the logging repository.
    repository.registrate<sinks_t, formatters_t>();

    using blackhole::keyword::tag::severity_t;
    using blackhole::keyword::tag::timestamp_t;

    // For each logging config define mappers. Then add them into the repository.

    for(auto it = config.begin(); it != config.end(); ++it) {
        // Configure some mappings for timestamps and severity attributes.
        blackhole::mapping::value_t mapper;

        mapper.add<severity_t<logging::priorities>>(&logging::map_severity);
        mapper.add<timestamp_t>(it->second.timestamp);

        // Attach them to the logging config.
        auto  config    = it->second.config;
        auto& frontends = config.frontends;

        for(auto it = frontends.begin(); it != frontends.end(); ++it) {
            it->formatter.mapper = mapper;
        }

        // Register logger configuration with the Blackhole's repository.
        repository.add_config(config);
    }
}

std::unique_ptr<logger_t>
init_t::logger(const std::string& backend) const {
    auto& repository = blackhole::repository_t::instance();

    return std::make_unique<logger_t>(
        repository.create<logger_t>(backend, config.at(backend).verbosity)
    );
}<|MERGE_RESOLUTION|>--- conflicted
+++ resolved
@@ -53,24 +53,6 @@
         default:
             return priority_t::debug;
         }
-
-<<<<<<< HEAD
-=======
-priority_t
-priority_traits<cocaine::logging::priorities>::map(cocaine::logging::priorities level) {
-    switch (level) {
-    case cocaine::logging::trace:
-    case cocaine::logging::debug:
-        return priority_t::debug;
-    case cocaine::logging::info:
-        return priority_t::info;
-    case cocaine::logging::warning:
-        return priority_t::warning;
-    case cocaine::logging::error:
-        return priority_t::err;
-    default:
->>>>>>> cff9308e
-        return priority_t::debug;
     }
 };
 
